
import io as _io
import datetime as _datetime
import uuid as _uuid
import json as _json
import os as _os
import copy as _copy
import uuid as _uuid

__all__ = ["GCP_ObjectStore"]


def _sanitise_bucket_name(bucket_name):
    """This function sanitises the passed bucket name. It will always
        return a valid bucket name. If "None" is passed, then a new,
        unique bucket name will be generated

        Args:
            bucket_name (str): Bucket name to clean
        Returns:
            str: Cleaned bucket name

        """

    if bucket_name is None:
        return str(_uuid.uuid4())

    return "_".join(bucket_name.split())


def _clean_key(key):
    """This function cleans and returns a key so that it is suitable
       for use both as a key and a directory/file path
       e.g. it removes double-slashes

       Args:
            key (str): Key to clean
       Returns:
            str: Cleaned key

    """
    key = _os.path.normpath(key)

    if len(key) > 1024:
        from Acquire.ObjectStore import ObjectStoreError
        raise ObjectStoreError(
            "The object store does not support keys with longer than "
            "1024 characters (%s) - %s" % (len(key), key))

        # if this becomes a problem then we will implement a 'tinyurl'
        # to shorten keys and use this function to lookup long keys

    return key


class GCP_ObjectStore:
    """This is the backend that abstracts using the Google Cloud Platform
       object store
    """

    @staticmethod
    def create_bucket(bucket, bucket_name, compartment=None):
        """Create and return a new bucket in the object store called
           'bucket_name', optionally placing it into the compartment
           identified by 'compartment'. This will raise an
           ObjectStoreError if this bucket already exists

           Args:
            bucket (dict): Bucket to hold data
            bucket_name (str): Name of bucket to create
            compartment (str): Compartment in which to create bucket

           Returns:
                dict: New bucket
        """
        new_bucket = _copy.copy(bucket)

        new_bucket["bucket_name"] = str(bucket_name)

        if compartment is not None:
            new_bucket["compartment_id"] = str(compartment)

        try:
            from oci.object_storage.models import CreateBucketDetails as \
                _CreateBucketDetails
        except:
            raise ImportError(
                "Cannot import OCI. Please install OCI, e.g. via "
                "'pip install oci' so that you can connect to the "
                "Oracle Cloud Infrastructure")

        try:
            request = _CreateBucketDetails()
            request.compartment_id = new_bucket["compartment_id"]
            client = new_bucket["client"]
            request.name = _sanitise_bucket_name(bucket_name)

            new_bucket["bucket"] = client.create_bucket(
                                        client.get_namespace().data,
                                        request).data
        except Exception as e:
            # couldn't create the bucket - likely because it already
            # exists - try to connect to the existing bucket
            from Acquire.ObjectStore import ObjectStoreError
            raise ObjectStoreError(
                "Unable to create the bucket '%s', likely because it "
                "already exists: %s" % (bucket_name, str(e)))

        return new_bucket

    @staticmethod
    def get_bucket(bucket, bucket_name, compartment=None,
                   create_if_needed=True):
        """Find and return a new bucket in the object store called
           'bucket_name', optionally placing it into the compartment
           identified by 'compartment'. If 'create_if_needed' is True
           then the bucket will be created if it doesn't exist. Otherwise,
           if the bucket does not exist then an exception will be raised.

           Args:
                bucket (dict): Bucket to hold data
                bucket_name (str): Name of bucket to create
                compartment (str, default=None): Compartment in which to
                create bucket
                create_if_needed (bool, default=None): If True, create bucket,
                else do
                not

           Returns:
                dict: New bucket

        """
        new_bucket = _copy.copy(bucket)

        new_bucket["bucket_name"] = _sanitise_bucket_name(bucket_name)

        if compartment is not None:
            new_bucket["compartment_id"] = str(compartment)

        try:
            from oci.object_storage.models import CreateBucketDetails as \
                _CreateBucketDetails
        except:
            raise ImportError(
                "Cannot import OCI. Please install OCI, e.g. via "
                "'pip install oci' so that you can connect to the "
                "Oracle Cloud Infrastructure")

        # try to get the existing bucket
        client = new_bucket["client"]
        namespace = client.get_namespace().data
        sanitised_name = _sanitise_bucket_name(bucket_name)

        try:
            existing_bucket = client.get_bucket(
                                namespace, sanitised_name).data
        except:
            existing_bucket = None

        if existing_bucket:
            new_bucket["bucket"] = existing_bucket
            return new_bucket

        if create_if_needed:
            try:
                request = _CreateBucketDetails()
                request.compartment_id = new_bucket["compartment_id"]
                request.name = sanitised_name

                client.create_bucket(namespace, request)
            except:
                pass

            try:
                existing_bucket = client.get_bucket(
                                    namespace, sanitised_name).data
            except:
                existing_bucket = None

        if existing_bucket is None:
            from Acquire.ObjectStore import ObjectStoreError
            raise ObjectStoreError(
                "There is not bucket called '%s'. Please check the "
                "compartment and access permissions." % bucket_name)

        new_bucket["bucket"] = existing_bucket

        return new_bucket

    @staticmethod
    def get_bucket_name(bucket):
        """Return the name of the passed bucket

           Args:
                bucket (dict): Bucket holding data
           Returns:
                str: Name of bucket
        """
        return bucket["bucket_name"]

    @staticmethod
    def is_bucket_empty(bucket):
        """Return whether or not the passed bucket is empty

           Args:
                bucket (dict): Bucket holding data
           Returns:
                bool: True if bucket empty, else False

        """
        it = bucket["bucket"].list_blobs(max_results=1)

        num_objs = 0
        for _obj in it:
            num_objs = num_objs + 1

        if num_objs == 0:
            return True
        else:
            return False

    @staticmethod
    def delete_bucket(bucket, force=False):
        """Delete the passed bucket. This should be used with caution.
           Normally you can only delete a bucket if it is empty. If
           'force' is True then it will remove all objects/pars from
           the bucket first, and then delete the bucket. This
           can cause a LOSS OF DATA!

           Args:
                bucket (dict): Bucket to delete
                force (bool, default=False): If True, delete even
                if bucket is not empty. If False and bucket not empty
                raise PermissionError
           Returns:
                None
        """
        is_empty = GCP_ObjectStore.is_bucket_empty(bucket=bucket)

        if not is_empty:
            if force:
                GCP_ObjectStore.delete_all_objects(bucket=bucket)
            else:
                raise PermissionError(
                    "You cannot delete the bucket %s as it is not empty" %
                    GCP_ObjectStore.get_bucket_name(bucket=bucket))

        # the bucket is empty - delete it
        client = bucket["client"]
        namespace = client.get_namespace().data
        bucket_name = bucket["bucket_name"]

        try:
            response = client.delete_bucket(namespace, bucket_name)
        except Exception as e:
            from Acquire.ObjectStore import ObjectStoreError
            raise ObjectStoreError(
                "Unable to delete bucket '%s'. Please check the "
                "compartment and access permissions: Error %s" %
                (bucket_name, str(e)))

        if response.status not in [200, 204]:
            from Acquire.ObjectStore import ObjectStoreError
            raise ObjectStoreError(
                "Unable to delete a bucket '%s' : Status %s, Error %s" %
                (bucket_name, response.status, str(response.data)))

    @staticmethod
    def create_par(bucket, encrypt_key, key=None, readable=True,
                   writeable=False, duration=3600, cleanup_function=None):
        """Create a pre-authenticated request for the passed bucket and
           key (if key is None then the request is for the entire bucket).
           This will return a OSPar object that will contain a URL that can
           be used to access the object/bucket. If writeable is true, then
           the URL will also allow the object/bucket to be written to.
           PARs are time-limited. Set the lifetime in seconds by passing
           in 'duration' (by default this is one hour)

           Args:
                bucket (dict): Bucket to create OSPar for
                encrypt_key (PublicKey): Public key to
                encrypt PAR
                key (str, default=None): Key
                readable (bool, default=True): If bucket is readable
                writeable (bool, default=False): If bucket is writeable
                duration (int, default=3600): Duration OSPar should be
                valid for in seconds
                cleanup_function (function, default=None): Cleanup
                function to be passed to PARRegistry

           Returns:
                OSPar: Pre-authenticated request for the bucket
        """
        from Acquire.Crypto import PublicKey as _PublicKey

        if not isinstance(encrypt_key, _PublicKey):
            from Acquire.Client import PARError
            raise PARError(
                "You must supply a valid PublicKey to encrypt the "
                "returned OSPar")

        # get the UTC datetime when this OSPar should expire
        from Acquire.ObjectStore import get_datetime_now as _get_datetime_now
        expires_datetime = _get_datetime_now() + \
            _datetime.timedelta(seconds=duration)

        is_bucket = (key is None)

        # Limitation of OCI - cannot have a bucket OSPar with
        # read permissions!
        if is_bucket and readable:
            from Acquire.Client import PARError
            raise PARError(
                "You cannot create a Bucket OSPar that has read permissions "
                "due to a limitation in the underlying platform")

        try:
            from oci.object_storage.models import \
                CreatePreauthenticatedRequestDetails as \
                _CreatePreauthenticatedRequestDetails
        except:
            raise ImportError(
                "Cannot import OCI. Please install OCI, e.g. via "
                "'pip install oci' so that you can connect to the "
                "Oracle Cloud Infrastructure")

        oci_par = None

        request = _CreatePreauthenticatedRequestDetails()

        if is_bucket:
            request.access_type = "AnyObjectWrite"
        elif readable and writeable:
            request.access_type = "ObjectReadWrite"
        elif readable:
            request.access_type = "ObjectRead"
        elif writeable:
            request.access_type = "ObjectWrite"
        else:
            from Acquire.ObjectStore import ObjectStoreError
            raise ObjectStoreError(
                "Unsupported permissions model for OSPar!")

        request.name = str(_uuid.uuid4())

        if not is_bucket:
            request.object_name = _clean_key(key)

        request.time_expires = expires_datetime

        client = bucket["client"]

        try:
            response = client.create_preauthenticated_request(
                                        client.get_namespace().data,
                                        bucket["bucket_name"],
                                        request)

        except Exception as e:
            # couldn't create the preauthenticated request
            from Acquire.ObjectStore import ObjectStoreError
            raise ObjectStoreError(
                "Unable to create the OSPar '%s': %s" %
                (str(request), str(e)))

        if response.status != 200:
            from Acquire.ObjectStore import ObjectStoreError
            raise ObjectStoreError(
                "Unable to create the OSPar '%s': Status %s, Error %s" %
                (str(request), response.status, str(response.data)))

        oci_par = response.data

        if oci_par is None:
            from Acquire.ObjectStore import ObjectStoreError
            raise ObjectStoreError(
                "Unable to create the preauthenticated request!")

        created_datetime = oci_par.time_created.replace(
                                tzinfo=_datetime.timezone.utc)

        expires_datetime = oci_par.time_expires.replace(
                                tzinfo=_datetime.timezone.utc)

        # the URI returned by OCI does not include the server. We need
        # to get the server based on the region of this bucket
        url = _get_object_url_for_region(bucket["region"],
                                         oci_par.access_uri)

        # get the checksum for this URL - used to validate the close
        # request
        from Acquire.ObjectStore import OSPar as _OSPar
        from Acquire.ObjectStore import OSParRegistry as _OSParRegistry
        url_checksum = _OSPar.checksum(url)

        driver_details = {"driver": "oci",
                          "bucket": bucket["bucket_name"],
                          "created_datetime": created_datetime,
                          "par_id": oci_par.id,
                          "par_name": oci_par.name}

        par = _OSPar(url=url, encrypt_key=encrypt_key,
                     key=oci_par.object_name,
                     expires_datetime=expires_datetime,
                     is_readable=readable,
                     is_writeable=writeable,
                     driver_details=driver_details)

        _OSParRegistry.register(par=par,
                                url_checksum=url_checksum,
                                details_function=_get_driver_details_from_par,
                                cleanup_function=cleanup_function)

        return par

    @staticmethod
    def close_par(par=None, par_uid=None, url_checksum=None):
        """Close the passed OSPar, which provides access to data in the
           passed bucket

           Args:
                par (OSPar, default=None): OSPar to close bucket
                par_uid (str, default=None): UID for OSPar
                url_checksum (str, default=None): Checksum to
                pass to PARRegistry
           Returns:
                None
        """
        from Acquire.ObjectStore import OSParRegistry as _OSParRegistry

        if par is None:
            par = _OSParRegistry.get(
                            par_uid=par_uid,
                            details_function=_get_driver_details_from_data,
                            url_checksum=url_checksum)

        from Acquire.ObjectStore import OSPar as _OSPar
        if not isinstance(par, _OSPar):
            raise TypeError("The OSPar must be of type OSPar")

        if par.driver() != "oci":
            raise ValueError("Cannot delete a OSPar that was not created "
                             "by the OCI object store")

        # delete the PAR
        from Acquire.Service import get_service_account_bucket \
            as _get_service_account_bucket

        par_bucket = par.driver_details()["bucket"]
        par_id = par.driver_details()["par_id"]

        bucket = _get_service_account_bucket()

        # now get the bucket accessed by the OSPar...
        bucket = GCP_ObjectStore.get_bucket(bucket=bucket,
                                            bucket_name=par_bucket)

        client = bucket["client"]

        try:
            response = client.delete_preauthenticated_request(
                                            client.get_namespace().data,
                                            bucket["bucket_name"],
                                            par_id)
        except Exception as e:
            from Acquire.ObjectStore import ObjectStoreError
            raise ObjectStoreError(
                "Unable to delete a OSPar '%s' : Error %s" %
                (par_id, str(e)))

        if response.status not in [200, 204]:
            from Acquire.ObjectStore import ObjectStoreError
            raise ObjectStoreError(
                "Unable to delete a OSPar '%s' : Status %s, Error %s" %
                (par_id, response.status, str(response.data)))

        # close the OSPar - this will trigger any close_function(s)
        _OSParRegistry.close(par=par)

    @staticmethod
    def get_object(bucket, key):
        """Return the binary data contained in the key 'key' in the
           passed bucket

           Args:
                bucket (dict): Bucket containing data
                key (str): Key for data in bucket
           Returns:
                bytes: Binary data

        """

        key = _clean_key(key)

        blob = bucket["bucket"].blob(key)

        try:
            response = blob.download_as_string()
            is_chunked = False
        except:
            try:
                blob = bucket["bucket"].blob("%s/1" % key)
                response = blob.download_as_string()
                is_chunked = True
            except:
                is_chunked = False
                pass

            # Raise the original error
            if not is_chunked:
                from Acquire.ObjectStore import ObjectStoreError
                raise ObjectStoreError("No data at key '%s'" % key)

        data = response

        if is_chunked:
            # keep going through to find more chunks
            next_chunk = 1

            while True:
                next_chunk += 1

                try:
                    blob = bucket["bucket"].blob("%s/%s" % (key, next_chunk))
                    response = blob.download_as_string()
                except:
                    response = None
                    break

                if not data:
                    data = response
                else:
                    data += response

        return data

    @staticmethod
    def take_object(bucket, key):
        """Take (delete) the object from the object store, returning
           the object

           Args:
                bucket (dict): Bucket containing data
                key (str): Key for data

           Returns:
                bytes: Binary data
        """
        # ideally the get and delete should be atomic... would like this API
        data = GCP_ObjectStore.get_object(bucket, key)

        try:
            GCP_ObjectStore.delete_object(bucket, key)
        except:
            pass

        return data

    @staticmethod
    def get_all_object_names(bucket, prefix=None, without_prefix=False):
        """Returns the names of all objects in the passed bucket

           Args:
                bucket (dict): Bucket containing data
                prefix (str): Prefix for data
                without_prefix (str): Whether or not to include the prefix
                                      in the object name
           Returns:
                list: List of all objects in bucket

        """
        if prefix is not None:
            prefix = _clean_key(prefix)

        blobs = bucket["bucket"].list_blobs(prefix=prefix)

        names = []

        if without_prefix:
            prefix_len = len(prefix)

        for obj in blobs:
            if prefix:
                if obj.name.startswith(prefix):
                    name = obj.name
            else:
                name = obj.name

            while name.endswith("/"):
                name = name[0:-1]

            while name.startswith("/"):
                name = name[1:]

            if without_prefix:
                name = name[prefix_len:]

                while name.startswith("/"):
                    name = name[1:]

            if len(name) > 0:
                names.append(name)

        return names

    @staticmethod
    def set_object(bucket, key, data):
        """Set the value of 'key' in 'bucket' to binary 'data'

           Args:
                bucket (dict): Bucket containing data
                key (str): Key for data in bucket
                data (bytes): Binary data to store in bucket

           Returns:
                None
        """
        if data is None:
            data = b'0'

        if isinstance(data, str):
            data = data.encode("utf-8")

        key = _clean_key(key)

        blob = bucket["bucket"].blob(key)
        blob.upload_from_string(data)

    @staticmethod
    def delete_all_objects(bucket, prefix=None):
        """Deletes all objects...

           Args:
                bucket (dict): Bucket containing data
                prefix (str, default=None): Prefix for data,
                currently unused
            Returns:
                None
        """
        blobs = bucket["bucket"].list_blobs()

<<<<<<< HEAD
        for obj in GCP_ObjectStore.get_all_object_names(bucket):
            bucket["client"].delete_object(bucket["namespace"],
                                           bucket["bucket_name"],
                                           obj)
=======
        for blob in blobs:
            blob.delete()
>>>>>>> 55d9e962

    @staticmethod
    def delete_object(bucket, key):
        """Removes the object at 'key'

           Args:
                bucket (dict): Bucket containing data
                key (str): Key for data
           Returns:
                None
        """
        try:
            bucket["bucket"].blob(key).delete()

        except:
            pass

    @staticmethod
    def get_size_and_checksum(bucket, key):
        """Return the object size (in bytes) and MD5 checksum of the
           object in the passed bucket at the specified key

           Args:
                bucket (dict): Bucket containing data
                key (str): Key for object
           Returns:
                tuple (int, str): Size and MD5 checksum of object

        """
        key = _clean_key(key)

        try:
            blob = bucket["bucket"].blob(key)
            checksum = blob.md5_hash
            content_length = blob.size
        except:
            from Acquire.ObjectStore import ObjectStoreError
            raise ObjectStoreError("No data at key '%s'" % key)
        # the checksum is a base64 encoded Content-MD5 header
        # described as standard part of HTTP RFC 2616. Need to
        # convert this back to a hexdigest
        import binascii as _binascii
        import base64 as _base64
        md5sum = _binascii.hexlify(_base64.b64decode(checksum)).decode("utf-8")

        return (int(content_length), md5sum)<|MERGE_RESOLUTION|>--- conflicted
+++ resolved
@@ -639,15 +639,8 @@
         """
         blobs = bucket["bucket"].list_blobs()
 
-<<<<<<< HEAD
-        for obj in GCP_ObjectStore.get_all_object_names(bucket):
-            bucket["client"].delete_object(bucket["namespace"],
-                                           bucket["bucket_name"],
-                                           obj)
-=======
         for blob in blobs:
             blob.delete()
->>>>>>> 55d9e962
 
     @staticmethod
     def delete_object(bucket, key):
