
from enum import Enum as _Enum

__all__ = ["TransactionInfo", "TransactionCode"]


class TransactionCode(_Enum):
    CREDIT = "CR"
    DEBIT = "DR"
    CURRENT_LIABILITY = "CL"
    ACCOUNT_RECEIVABLE = "AR"
    RECEIVED_RECEIPT = "RR"
    SENT_RECEIPT = "SR"
    RECEIVED_REFUND = "RF"
    SENT_REFUND = "SF"


class TransactionInfo:
    """This class is used to encode and extract the type of transaction
       and value to/from an object store key
    """
    def __init__(self, key=None):
        """Construct, optionally from the passed key"""
        if key is not None:
            t = TransactionInfo.from_key(key)

            import copy as _copy
            self.__dict__ = _copy.copy(t.__dict__)
        else:
            from Acquire.Accounting import create_decimal as _create_decimal
            self._value = _create_decimal(0)
            self._receipted_value = _create_decimal(0)
            self._code = None
            self._datetime = None
            self._uid = None

    def __str__(self):
        if self._receipted_value is None:
            return "TransactionInfo(code==%s, value==%s)" % \
                        (self._code.value, self._value)
        else:
            return "TransactionInfo(code==%s, value==%s, receipted==%s)" % \
                        (self._code.value, self._value, self._receipted_value)

    def __eq__(self, other):
        if isinstance(other, self.__class__):
            return self._code == other._code and \
                   self._value == other._value
        else:
            return False

    def __ne__(self, other):
        return not self.__eq__(other)

    @staticmethod
    def _get_code(code):
        """Return the TransactionCode matching 'code'"""
        return TransactionCode(code)

    @staticmethod
    def encode(code, value, receipted_value=None):
        """Encode the passed code and value into a simple string that can
           be used as part of an object store key. If 'receipted_value' is
           passed, then encode the receipted value of the provisional
           transaction too
        """
        if receipted_value is None:
            return "%2s%013.6f" % (code.value, value)
        else:
            return "%2s%013.6fT%013.6f" % (code.value, value, receipted_value)

    def rescind(self):
        """Return a TransactionInfo that corresponds to rescinding this
           transaction info. This is useful if you want to update the
           ledger to remove this object (since we can't delete anything
           from the ledger)
        """
        t = TransactionInfo()
        t._uid = self._uid[-1::-1]
        t._value = self._value
        t._datetime = self._datetime

        if self._code is TransactionCode.DEBIT:
            t._code = TransactionCode.CREDIT
        elif self._code is TransactionCode.CREDIT:
            t._code = TransactionCode.DEBIT
        elif self._code is TransactionCode.CURRENT_LIABILITY:
            t._value = -(self._value)
        elif self._code is TransactionCode.ACCOUNT_RECEIVABLE:
            t._value = -(self._value)
        else:
            raise PermissionError(
                "Do not have permission to rescind a %s" % str(self))

        return t

    def value(self):
        """Return the value of the transaction. This will be the receipted
           value if this has been set"""
        if self._receipted_value is not None:
            return self._receipted_value
        else:
            return self._value

    def uid(self):
        """Return the UID of this transaction"""
        return self._uid

    def dated_uid(self):
        """Return the full dated uid of the transaction. This
           is isoformat(datetime)/uid
        """
        return "%s/%s" % (self._datetime.isoformat(), self._uid)

    def datetime(self):
        """Return the datetime of this transaction"""
        return self._datetime

    @staticmethod
    def from_key(key):
        """Extract information from the passed object store key.

           This looks for a string that is;

           isoformat_datetime/UID/transactioncode

           where transactioncode is a string that matches
           '2 letters followed by a number'

           CL000100.005000
           DR000004.234100

           etc.

           For sent and received receipts there are two values;
           the receipted value and the original estimate. These
           have the standard format if the values are the same, e.g.

           RR000100.005000

           however, they have original value T receipted value if they are
           different, e.g.

           RR000100.005000T000090.000000

           Args:
                key: Object store key
                
        """
        from Acquire.ObjectStore import string_to_datetime \
            as _string_to_datetime
        from Acquire.Accounting import create_decimal as _create_decimal

        parts = key.split("/")

        # start at the end...
        nparts = len(parts)
        for i in range(0, nparts):
            j = nparts - i - 1
            t = TransactionInfo()

            try:
                t._datetime = _string_to_datetime(parts[j-2])
            except:
                continue

            t._uid = parts[j-1]

            part = parts[j]
            try:
                code = TransactionInfo._get_code(part[0:2])

                if code == TransactionCode.SENT_RECEIPT or \
                   code == TransactionCode.RECEIVED_RECEIPT:
                    values = part[2:].split("T")
                    try:
                        value = _create_decimal(values[0])
                        receipted_value = _create_decimal(values[1])
                        t._code = code
                        t._value = value
                        t._receipted_value = receipted_value
                        return t
                    except:
                        pass

                value = _create_decimal(part[2:])

<<<<<<< HEAD
                self._code = code
                self._value = valuetransaction
                self._receipted_value = value
                return
=======
                t._code = code
                t._value = value
                t._receipted_value = None

                return t
>>>>>>> 14d2b60b
            except:
                pass

        raise ValueError("Cannot extract transaction info from '%s'"
                         % (key))

    def to_key(self):
        """Return this transaction encoded to a key"""
        from Acquire.ObjectStore import datetime_to_string \
            as _datetime_to_string

<<<<<<< HEAD
    def __eq__(self, other):
        if isinstance(other, self.__class__):
            return self._code == other._code and \
                   self._value == other._value
        else:
            return False

    def __ne__(self, other):
        return not self.__eq__(other)

    @staticmethod
    def _get_code(code):
        """Return the TransactionCode matching 'code'

           Args:
                code (TransactionInfo): TransactionInfo
                to access TransactionCode
           Returns:
                TransactionCode

        """
        return TransactionCode(code)

    @staticmethod
    def encode(code, value, receipted_value=None):
        """Encode the passed code and value into a simple string that can
           be used as part of an object store key. If 'receipted_value' is
           passed, then encode the receipted value of the provisional
           transaction too

           Args:
                code (TransactionCode): TransactionCode to encode
                value (Decimal): Value to use for encoding
                receipted_value (Decimal): Total receipted value

            Returns:
                str: String to use as part of object store key
        """
        if receipted_value is None:
            return "%2s%013.6f" % (code.value, value)
        else:
            return "%2s%013.6fT%013.6f" % (code.value, value, receipted_value)

    def value(self):
        """Return the value of the transaction
           
           Returns:
                Decimal: Value of the object
        """
        return self._value
=======
        return "%s/%s/%s" % (_datetime_to_string(self._datetime),
                             self._uid,
                             TransactionInfo.encode(
                                    code=self._code,
                                    value=self._value,
                                    receipted_value=self._receipted_value))
>>>>>>> 14d2b60b

    def receipted_value(self):
        """Return the receipted value of the transaction. This may be
           different to value() when the transaction was provisional,
<<<<<<< HEAD
           and the receipted value is less than the provisional value

           Returns:
                Decimal: Receipted value of Transaction
=======
           and the receipted value is less than the provisional value.
           This returns None if this transaction wasn't receipted
>>>>>>> 14d2b60b
        """
        return self._receipted_value

    def original_value(self):
        """Return the original (pre-receipted) value of the transaction"""
        return self._value

    def is_credit(self):
        """Return whether or not this is a credit

           Returns:
                bool: True if this is a credit, else False
        """
        return self._code == TransactionCode.CREDIT

    def is_debit(self):
        """Return whether or not this is a debit
        
           Returns:
                bool: True if this is a debit, else False
        
        """
        return self._code == TransactionCode.DEBIT

    def is_liability(self):
        """Return whether or not this is a liability
        
           Returns:
                bool: True if this is a liability, else False
                
        """
        return self._code == TransactionCode.CURRENT_LIABILITY

    def is_accounts_receivable(self):
        """Return whether or not this is accounts receivable
        
           Returns:
                bool: True if this is accounts receivable, else False

        """
        return self._code == TransactionCode.ACCOUNT_RECEIVABLE

    def is_sent_receipt(self):
        """Return whether or not this is a sent receipt
        
           Returns:
                bool: True if this is accounts receivable, else False

        """
        return self._code == TransactionCode.SENT_RECEIPT

    def is_received_receipt(self):
        """Return whether or not this is a received receipt
        
           Returns:
                bool: True if this is a received receipt, else False
        """
        return self._code == TransactionCode.RECEIVED_RECEIPT

    def is_sent_refund(self):
        """Return whether or not this is a sent refund
        
           Returns:
                bool: True if this is a sent refund, else False
        """
        return self._code == TransactionCode.SENT_REFUND

    def is_received_refund(self):
        """Return whether or not this is a received refund
        
           Returns:
                bool: True if this is a received refund, else False
        """
        return self._code == TransactionCode.RECEIVED_REFUND<|MERGE_RESOLUTION|>--- conflicted
+++ resolved
@@ -185,18 +185,11 @@
 
                 value = _create_decimal(part[2:])
 
-<<<<<<< HEAD
-                self._code = code
-                self._value = valuetransaction
-                self._receipted_value = value
-                return
-=======
                 t._code = code
                 t._value = value
                 t._receipted_value = None
 
                 return t
->>>>>>> 14d2b60b
             except:
                 pass
 
@@ -208,78 +201,21 @@
         from Acquire.ObjectStore import datetime_to_string \
             as _datetime_to_string
 
-<<<<<<< HEAD
-    def __eq__(self, other):
-        if isinstance(other, self.__class__):
-            return self._code == other._code and \
-                   self._value == other._value
-        else:
-            return False
-
-    def __ne__(self, other):
-        return not self.__eq__(other)
-
-    @staticmethod
-    def _get_code(code):
-        """Return the TransactionCode matching 'code'
-
-           Args:
-                code (TransactionInfo): TransactionInfo
-                to access TransactionCode
-           Returns:
-                TransactionCode
-
-        """
-        return TransactionCode(code)
-
-    @staticmethod
-    def encode(code, value, receipted_value=None):
-        """Encode the passed code and value into a simple string that can
-           be used as part of an object store key. If 'receipted_value' is
-           passed, then encode the receipted value of the provisional
-           transaction too
-
-           Args:
-                code (TransactionCode): TransactionCode to encode
-                value (Decimal): Value to use for encoding
-                receipted_value (Decimal): Total receipted value
-
-            Returns:
-                str: String to use as part of object store key
-        """
-        if receipted_value is None:
-            return "%2s%013.6f" % (code.value, value)
-        else:
-            return "%2s%013.6fT%013.6f" % (code.value, value, receipted_value)
-
-    def value(self):
-        """Return the value of the transaction
-           
-           Returns:
-                Decimal: Value of the object
-        """
-        return self._value
-=======
         return "%s/%s/%s" % (_datetime_to_string(self._datetime),
                              self._uid,
                              TransactionInfo.encode(
                                     code=self._code,
                                     value=self._value,
                                     receipted_value=self._receipted_value))
->>>>>>> 14d2b60b
 
     def receipted_value(self):
         """Return the receipted value of the transaction. This may be
            different to value() when the transaction was provisional,
-<<<<<<< HEAD
-           and the receipted value is less than the provisional value
-
-           Returns:
-                Decimal: Receipted value of Transaction
-=======
            and the receipted value is less than the provisional value.
            This returns None if this transaction wasn't receipted
->>>>>>> 14d2b60b
+
+           Returns:
+                Decimal: Receipted value of Transaction
         """
         return self._receipted_value
 
