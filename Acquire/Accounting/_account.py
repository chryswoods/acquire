--- conflicted
+++ resolved
@@ -6,18 +6,6 @@
     return "accounting/accounts"
 
 
-<<<<<<< HEAD
-def _get_key_from_date(start, datetime):
-    """Return a key encoding the passed date, starting the key with 'start'
-
-        Args:
-            start (:obj:`str`): String with which to start the key
-            datetime (datetime): datetime to be used to produce the key
-        Returns:
-            :obj:`str`: Contains the string 'start' and the current datetime
-            in the ISO format
-    
-=======
 def _get_last_day(datetime):
     """Return the start of the day before 'datetime', e.g.
        _get_last_day(April 1st) will return March 31st
@@ -56,7 +44,6 @@
 def _get_key_from_hour(start, datetime):
     """Return a key encoding the passed date, starting the key with 'start',
        but only up unto the specified hour
->>>>>>> 14d2b60b
     """
     from Acquire.ObjectStore import datetime_to_datetime \
         as _datetime_to_datetime
@@ -64,17 +51,6 @@
     return "%s/%sT%02d" % (start, datetime.date().isoformat(), datetime.hour)
 
 
-<<<<<<< HEAD
-def _get_date_from_key(key):
-    """Return the date that is encoded in the passed key
-    
-        Args:
-            key (:obj:`str`): Key to search for date
-        Return:
-            datetime: datetime object with date read from key
-    """
-    m = _re.search(r"(\d\d\d\d)-(\d\d)-(\d\d)", key)
-=======
 def _get_key_from_day(start, datetime):
     """Return a key encoding the passed date, starting the key with 'start',
        but only up until the specified day
@@ -100,7 +76,6 @@
     """Return the date that is encoded in the passed key"""
     import re as _re
     m = _re.search(r"(\d\d\d\d)-(\d\d)-(\d\d)T(\d\d)", key)
->>>>>>> 14d2b60b
 
     if m:
         from Acquire.ObjectStore import date_and_time_to_datetime \
@@ -118,19 +93,14 @@
 
 
 def _get_datetime_from_key(key):
-<<<<<<< HEAD
     """Return the datetime that is encoded in the passed key
     
-        Args:
-            key (st:obj:`str`): Key to search for datetime
-        Returns:
+       Args:
+            key(st: obj: `str`): Key to search for datetime
+       Returns:
             datetime: detailed datetime object read from key
-    
     """
-=======
-    """Return the datetime that is encoded in the passed key"""
     import re as _re
->>>>>>> 14d2b60b
     m = _re.search(r"(\d\d\d\d)-(\d\d)-(\d\d)T(\d\d):(\d\d):(\d\d)\.(\d+)",
                    key)
 
@@ -154,19 +124,15 @@
 
 def _sum_transactions(transactions):
     """Internal function that sums all of the transactions identified
-<<<<<<< HEAD
-        by the passed keys. 
+    by the passed keys.  by the passed keys. This returns a tuple of
+    (balance, liability, receivable, spent)
         
         Args:
             keys (:obj:`list`): List of keys to parse
         Returns:
             tuple (:obj:`Decimal`, Decimal, Decimal, Decimal): balance, liability, 
             receivable, spent_today
-            
-=======
-        by the passed keys. This returns a tuple of
-        (balance, liability, receivable, spent)
->>>>>>> 14d2b60b
+
     """
     from Acquire.Accounting import Balance as _Balance
     from Acquire.Accounting import TransactionInfo as _TransactionInfo
@@ -328,63 +294,12 @@
         # make sure that this is saved to the object store
         self._save_account(bucket)
 
-<<<<<<< HEAD
-    def _get_balance_key(self, datetime=None):
-        """Return the balance key for the passed time. This is the key
-           into the object store of the object that holds the starting
-           balance for the account on the day of the passed datetime.
-           If datetime is None, then today's key is returned
-
-           Args:
-                datetime (datetime, default=None): datetime to use to 
-                find starting balance at that point
-
-            Returns:
-                str: Key for balance at the time datetime if passed, else
-                today
-        """
-        if self.is_null():
-            return None
-
-        if datetime is None:
-            from Acquire.ObjectStore import get_datetime_now \
-                as _get_datetime_now
-            datetime = _get_datetime_now()
-        else:
-            from Acquire.ObjectStore import datetime_to_datetime \
-                as _datetime_to_datetime
-            datetime = _datetime_to_datetime(datetime)
-
-        return _get_key_from_date("%s/balance" % self._key(),
-                                  datetime)
-
-    def _record_daily_balance(self, balance, liability, receivable,
-                              datetime=None, bucket=None):
-        """Record the starting balance for the day containing 'datetime'
-           as 'balance' with the starting outstanding liabilities at
-           'liability' and starting outstanding accounts receivable at
-           'receivable' If 'datetime' is none, then the balance
-           for today is set.
-
-           Args:
-                balance (int): Balance for the day
-                liability (int): Outstanding liabilities
-                receivable (int): Outstanding accounts receivable
-                datetime (datetime, default=None): Datetime to get balance for,
-                if None today's balance used
-                TODO - update bucket listings
-                bucket (dict, default=None): data regarding bucket
-
-            Returns:
-                None
-=======
     def _get_transactions_between(self, start_datetime, end_datetime,
                                   bucket=None):
         """Return all of the object store keys for transactions in this
            account beteen 'start_datetime' and 'end_datetime' (inclusive, e.g.
            start_datetime < transaction <= end_datetime). This will return an
            empty list if there were no transactions in this time
->>>>>>> 14d2b60b
         """
         # convert both times to UTC
         from Acquire.ObjectStore import datetime_to_datetime \
@@ -397,26 +312,9 @@
         start_datetime = _datetime_to_datetime(start_datetime)
         end_datetime = _datetime_to_datetime(end_datetime)
 
-<<<<<<< HEAD
-    def _reconcile_daily_accounts(self, bucket=None):
-        """Internal function used to reconcile the daily accounts.
-           This ensures that every line item transaction is summed up
-           so that the starting balance for each day is recorded into
-           the object store
-
-           Args:
-                bucket (dict, default=None): Data regarding bucket
-            Returns:
-                None
-
-        """
-        if self.is_null():
-            return
-=======
         # get the day for each time
         start_day = start_datetime.toordinal()
         end_day = end_datetime.toordinal()
->>>>>>> 14d2b60b
 
         if end_datetime.time() == _datetime.time():
             # this ends on midnight of the first day - do not
@@ -479,48 +377,11 @@
 
             return transactions
 
-<<<<<<< HEAD
-            result = (result[0]+total[0], result[1]+total[1],
-                      result[2]+total[2])
-
-            balance_key = self._get_balance_key(day_time)
-
-            data = {}
-            data["balance"] = str(result[0])
-            data["liability"] = str(result[1])
-            data["receivable"] = str(result[2])
-
-            _ObjectStore.set_object_from_json(bucket, balance_key, data)
-
-    def _get_daily_balance(self, bucket=None, datetime=None):
-        """Get the daily starting balance for the passed datetime. 
-
-           where 'balance' is the current real balance of the account,
-           neglecting any outstanding liabilities or accounts receivable,
-           where 'liability' is the current total liabilities,
-           where 'receivable' is the current total accounts receivable, and
-
-           If datetime is None then today's daily balance is returned. The
-           daily balance is the balance at the start of the day. The
-           actual balance at a particular time will be this starting
-           balance plus/minus all of the transactions between the start
-           of that day and the specified datetime
-
-           Args:
-                bucket (dict, default=None): Data for bucket
-                datetime (datetime, default=None): Datetime to get balance
-                for, else today's balance
-
-            Returns:
-                tuple (Decimal, Decimal, Decimal): balance, liability, 
-                receivable
-=======
     def _get_balance_key(self, now=None):
         """Return the balance key for the passed time. This is the key
            into the object store of the object that holds the starting
            balance for the account on the hour of the passed datetime.
            If 'now' is None, then the key for actual now is returned
->>>>>>> 14d2b60b
         """
 
         if self.is_null():
@@ -544,90 +405,11 @@
             keys = _ObjectStore.get_all_object_names(bucket=bucket,
                                                      prefix=prefix)
         except:
-<<<<<<< HEAD
-            data = None
-
-        if data is None:
-            # there is no balance for this day. This means that we haven't
-            # yet calculated that day's balance. Do the accounting necessary
-            # to construct that day's starting balance
-            self._reconcile_daily_accounts(bucket)
-
-            try:
-                data = _ObjectStore.get_object_from_json(bucket, balance_key)
-            except:
-                data = None
-
-            if data is None:
-                from Acquire.Accounting import AccountError
-                raise AccountError("The daily balance for account at date %s "
-                                   "is not available" % str(datetime))
-
-        from Acquire.Accounting import create_decimal as _create_decimal
-
-        return (_create_decimal(data["balance"]),
-                _create_decimal(data["liability"]),
-                _create_decimal(data["receivable"]))
-
-    def _get_balance(self, bucket=None, datetime=None):
-        """Get the balance of the account for the passed datetime.
-
-           Where 'balance' is the current real balance of the account,
-           neglecting any outstanding liabilities or accounts receivable,
-           where 'liability' is the current total liabilities,
-           where 'receivable' is the current total accounts receivable
-
-           If datetime is None then the balance "now" is returned
-
-            NOT CURRENTLY IMPLEMENTED
-        """
-        if datetime is None:
-            return self._get_current_balance(bucket)
-
-        raise NotImplementedError("NOT IMPLEMENTED!")
-
-    def _get_transaction_keys_between(self, start_datetime, end_datetime,
-                                      bucket=None):
-        """Return all of the object store keys for transactions in this
-           account between 'start_datetime' and 'end_datetime' (inclusive, e.g.
-           start_datetime <= transaction <= end_datetime). This will return an
-           empty list if there were no transactions in this time
-
-            Args:
-                start_datetime (datetime): Date to start search
-                end_datetime (datetime): Date to end search
-                bucket (dict, default=None): Bucket data for keys
-
-            Returns:
-                list: List of object store keys for transactions between dates, 
-                empty list if no transactions
-        """
-        if bucket is None:
-            from Acquire.Service import get_service_account_bucket \
-                as _get_service_account_bucket
-            bucket = _get_service_account_bucket()
-
-        # convert both times to UTC
-        from Acquire.ObjectStore import datetime_to_datetime \
-            as _datetime_to_datetime
-        start_datetime = _datetime_to_datetime(start_datetime)
-        end_datetime = _datetime_to_datetime(end_datetime)
-
-        # get the day for each time
-        start_day = start_datetime.toordinal()
-        end_day = end_datetime.toordinal()
-
-        if end_datetime.time() == _datetime.time():
-            # this ends on midnight of the first day - do not
-            # include this last day as nothing will match
-            end_day -= 1
-=======
             keys = []
 
         if len(keys) > 0:
             keys.sort()
             return keys[-1]
->>>>>>> 14d2b60b
 
         # look for any balance keys from yesterday
         # (we do this to stop big lookups for active accounts when
@@ -665,16 +447,9 @@
             except:
                 keys = []
 
-<<<<<<< HEAD
-            for day_key in day_keys:
-                # the key is time/rest_of_key
-                day_key = day_key[len_prefix:]
-                time = day_key.split("/")[0]
-=======
             if len(keys) > 0:
                 keys.sort()
                 return keys[-1]
->>>>>>> 14d2b60b
 
         # wow - no balance keys at all over the last 6 months. Look for
         # *any* balance keys
@@ -694,24 +469,7 @@
                 if hourly_time < now:
                     return key
 
-<<<<<<< HEAD
-    def _recalculate_current_balance(self, bucket, now):
-        """Internal function that implements _get_current_balance
-           by recalculating the total from today from scratch
-
-           Args:
-                bucket (dict): Bucket to use for calculations
-                now (datetime): Datetime to use for balance calculations
-
-            Returns:
-                tuple (Decimal, Decimal, Decimal, Decimal): balance, liability,
-                receivable, spent_today
-
-        """
-        # where were we at the start of today?
-=======
         # no balance keys at all! Set a balance key for the beginning of time
->>>>>>> 14d2b60b
         from Acquire.ObjectStore import datetime_to_datetime \
             as _datetime_to_datetime
         from Acquire.Accounting import Balance as _Balance
@@ -748,38 +506,6 @@
 
         hourly_now_time = _get_hourly_datetime(now)
 
-<<<<<<< HEAD
-    def last_update_datetime(self):
-        """Return the last time the balance was updated, as a datetime
-           object
-
-           Returns:
-                datetime: last time the balance was updated
-        """
-        if self._last_update_datetime is None:
-            # this is the earliest datetime possible
-            from Acquire.ObjectStore import date_and_time_to_datetime \
-                as _date_and_time_to_datetime
-            return _date_and_time_to_datetime(_datetime.date.fromordinal(1))
-        else:
-            return self._last_update_datetime
-
-    def _update_current_balance(self, bucket, now):
-        """Internal function that implements _get_current_balance
-           by updating the balance etc. from transactions that have
-           occurred since the last update
-
-           Args:
-                bucket (dict): Bucket to use for calculations
-                now (datetime): Datetime to use for balance calculations
-
-            Returns:
-                tuple (Decimal, Decimal, Decimal, Decimal): balance, liability,
-                receivable, spent_today
-
-        """
-        (balance, liability, receivable, spent_today) = self._last_update
-=======
         if hourly_balance is None:
             # look for the last balance key...
             last_balance_key = self._find_last_balance_key(now=now,
@@ -790,7 +516,6 @@
                 raise AccountError(
                     "The first balance of the account %s has not been set?"
                     % str(self))
->>>>>>> 14d2b60b
 
             data = _ObjectStore.get_object_from_json(bucket=bucket,
                                                      key=last_balance_key)
@@ -822,7 +547,9 @@
            This returns a Balance object for the balance, that includes
            (1) the current real balance of the account,
            neglecting any outstanding liabilities or accounts receivable,
-<<<<<<< HEAD
+           (2) the current total liabilities,
+           and (3) the current total accounts receivable
+
            where 'liability' is the current total liabilities,
            where 'receivable' is the current total accounts receivable, and
            where 'spent_today' is how much has been spent today (from midnight
@@ -834,10 +561,6 @@
             Returns:
                 tuple (Decimal, Decimal, Decimal, Decimal): balance, liability,
                 receivable, spent_today
-=======
-           (2) the current total liabilities,
-           and (3) the current total accounts receivable
->>>>>>> 14d2b60b
         """
         now = self._get_now(now)
         bucket = self._get_account_bucket(bucket)
@@ -863,17 +586,6 @@
             last_update_time = hourly_update["last_update_time"]
             last_update_balance = hourly_update["last_update_balance"]
 
-<<<<<<< HEAD
-    def is_null(self):
-        """Return whether or not this is a null account
-
-            Returns:
-                bool: False if null, else True
-
-        """
-            
-        return self._uid is None
-=======
         if last_update_time >= now:
             # the last update of this balance was in the future - go from
             # the current hour
@@ -893,7 +605,6 @@
                                          "last_update_balance": total}
 
         return total
->>>>>>> 14d2b60b
 
     def name(self):
         """Return the name of this account
@@ -939,127 +650,6 @@
         """
         return self._uid
 
-<<<<<<< HEAD
-    def _key(self):
-        """Return the key for this account in the object store
-        
-            Returns:
-                str: Key for account in object store
-        """
-        if self.is_null():
-            return None
-
-        return "%s/%s" % (_account_root(), self.uid())
-
-    def _load_account(self, bucket=None):
-        """Load the current state of the account from the object store
-        
-            Args:
-                bucket (dict, default=None): Bucket to load data from
-
-            Returns:
-                None
-        """
-        if self.is_null():
-            return
-
-        if bucket is None:
-            from Acquire.Service import get_service_account_bucket \
-                as _get_service_account_bucket
-            bucket = _get_service_account_bucket()
-
-        from Acquire.ObjectStore import ObjectStore as _ObjectStore
-
-        try:
-            data = _ObjectStore.get_object_from_json(bucket, self._key())
-        except:
-            data = None
-
-        if data is None:
-            from Acquire.Accounting import AccountError
-            raise AccountError(
-                "There is no account data for this account? %s" % self._key())
-
-        self.__dict__ = _copy(Account.from_data(data).__dict__)
-
-    def _save_account(self, bucket=None):
-        """Save this account back to the object store
-        
-            Args:
-                bucket (dict, default=None): Bucket to load data from
-
-            Returns:
-                None
-
-        """
-
-        if bucket is None:
-            from Acquire.Service import get_service_account_bucket \
-                as _get_service_account_bucket
-            bucket = _get_service_account_bucket()
-
-        from Acquire.ObjectStore import ObjectStore as _ObjectStore
-        _ObjectStore.set_object_from_json(bucket, self._key(), self.to_data())
-
-    def to_data(self):
-        """Return a dictionary that can be encoded to json from this object\
-        
-            Returns:
-                dict: JSON serialisable dictionary of object
-        """
-        data = {}
-
-        if not self.is_null():
-            data["uid"] = self._uid
-            data["name"] = self._name
-            data["description"] = self._description
-            data["overdraft_limit"] = str(self._overdraft_limit)
-            data["maximum_daily_limit"] = str(self._maximum_daily_limit)
-            data["aclrules"] = self._aclrules.to_data()
-            data["group_name"] = self._group_name
-
-        return data
-
-    @staticmethod
-    def from_data(data):
-        """Construct and return an Account from the passed dictionary that has
-           been decoded from json
-
-            Args:
-                data (dict): Dictionary containing data from which
-                to create Account object
-            
-            Returns:
-                Account: Account object created from the data
-        
-        """
-        account = Account()
-
-        if (data and len(data) > 0):
-            from Acquire.Accounting import create_decimal as _create_decimal
-            from Acquire.Identity import ACLRules as _ACLRules
-
-            account._uid = data["uid"]
-            account._name = data["name"]
-            account._description = data["description"]
-            account._overdraft_limit = _create_decimal(data["overdraft_limit"])
-            account._maximum_daily_limit = _create_decimal(
-                                                data["maximum_daily_limit"])
-
-            if "aclrules" in data:
-                account._aclrules = _ACLRules.from_data(data["aclrules"])
-            else:
-                account._aclrules = _ACLRules.inherit()
-
-            if "group_name" in data:
-                account._group_name = data["group_name"]
-            else:
-                account._group_name = None
-
-        return account
-
-=======
->>>>>>> 14d2b60b
     def assert_valid_authorisation(self, authorisation, resource=None,
                                    accept_partial_match=False):
         """Assert that the passed authorisation is valid for this
@@ -1111,78 +701,6 @@
     def _get_safe_now(self):
         """This function returns the current time. It avoids dangerous
            times (when the system may be updating) by sleeping through
-<<<<<<< HEAD
-           those times
-
-           Returns:
-                datetime: The current time
-
-        """
-        from Acquire.ObjectStore import get_datetime_now \
-            as _get_datetime_now
-        
-        now = _get_datetime_now()
-
-        # Don't allow any transactions in the last 30 seconds of the day, as we
-        # will sum up the day balance at midnight, and don't want to risk any
-        # late transactions from messing up the accounting
-        while now.hour == 23 and now.minute == 59 and now.second >= 30:
-            _time.sleep(5)
-            now = _get_datetime_now()
-
-        return now
-
-    def _delete_note(self, note, bucket=None):
-        """Internal function called to delete the passed note from the
-           record. This is unsafe and should only be called from
-           DebitNote.return_value or CreditNote.return_value (which
-           themselves are only called from Ledger)
-
-            Args:
-                note (DebitNote or CreditNote): Note to delete
-            Returns:
-                None
-
-        """
-        if note is None:
-            return
-
-        from Acquire.Accounting import DebitNote as _DebitNote
-        from Acquire.Accounting import CreditNote as _CreditNote
-
-        if isinstance(note, _DebitNote) or isinstance(note, _CreditNote):
-            item_key = "%s/%s" % (self._key(), note.uid())
-
-            if bucket is None:
-                from Acquire.Service import get_service_account_bucket \
-                    as _get_service_account_bucket
-                bucket = _get_service_account_bucket()
-
-            # remove the note
-            from Acquire.ObjectStore import ObjectStore as _ObjectStore
-            from Acquire.ObjectStore import get_datetime_now \
-                as _get_datetime_now
-
-            try:
-                _ObjectStore.delete_object(bucket, item_key)
-            except:
-                pass
-
-            # now remove all day-balances from the day before this note
-            # to today. Hopefully this will prevent any ledger errors...
-            day0 = note.datetime().toordinal() - 1
-            day1 = _get_datetime_now().toordinal()
-
-            for day in range(day0, day1+1):
-                balance_key = self._get_balance_key(
-                                    _datetime.datetime.fromordinal(day))
-
-                try:
-                    _ObjectStore.delete_object(bucket, balance_key)
-                except:
-                    pass
-
-=======
            those times (i.e. it will sleep from HH:59:58 until HH+1:00:01)
         """
         now = self._get_now()
@@ -1210,7 +728,6 @@
 
         return now
 
->>>>>>> 14d2b60b
     def _credit_refund(self, debit_note, refund, bucket=None):
         """Credit the value of the passed 'refund' to this account. The
            refund must be for a previous completed debit, hence the
@@ -1373,13 +890,7 @@
                                     _TransactionCode.SENT_RECEIPT,
                                     receipt.value(), receipt.receipted_value())
 
-<<<<<<< HEAD
-        # Create a UID and datetime for this credit and record
-        # it in the account
-        now = self._get_safe_now()
-=======
         bucket = self._get_account_bucket()
->>>>>>> 14d2b60b
 
         while True:
             # create a UID and datetime for this credit and record
@@ -1712,109 +1223,6 @@
 
         return (uid, now, receipt_by)
 
-<<<<<<< HEAD
-    def available_balance(self, bucket=None):
-        """Return the available balance of this account. This is the amount
-           of value that can be spent (e.g. includes overdraft and fixed daily
-           spend limits, and except any outstanding liabilities)
-
-            Args:
-                bucket (dict, default=None): Bucket to read data from
-
-            Returns:
-                int: Available balance
-        """
-        result = self._get_current_balance(bucket)
-
-        balance = result[0]
-        liabilities = result[1]
-        spent_today = result[2]
-
-        available = balance - liabilities + self.get_overdraft_limit()
-
-        if self._maximum_daily_limit:
-            return min(available, self._maximum_daily_limit - spent_today)
-        else:
-            return available
-
-    def balance(self, bucket=None):
-        """Return the current balance of this account
-        
-            Args:
-                TODO
-                bucket (dict, default=None): 
-
-            Returns:
-                Decimal: Current balance of the account
-        """
-        result = self._get_current_balance(bucket)
-        return result[0]
-
-    def liability(self, bucket=None):
-        """Return the current total liability of this account
-
-            Args:
-                TODO
-                bucket (dict, default=None): 
-
-            Returns:
-                Decimal: Current liability of the account
-        
-        """
-        result = self._get_current_balance(bucket)
-        return result[1]
-
-    def receivable(self, bucket=None):
-        """Return the current total accounts receivable of this account
-
-            Args:
-                TODO
-                bucket (dict, default=None): 
-
-            Returns:
-                Decimal: Current receivable of the account
-        
-        """
-        result = self._get_current_balance(bucket)
-        return result[2]
-
-    def spent_today(self, bucket=None):
-        """Return the current amount spent today on this account
-        
-            Args:
-                TODO
-                bucket (dict, default=None): 
-
-            Returns:
-                Decimal: Amount spent today on account
-        
-        """
-        result = self._get_current_balance(bucket)
-        return result[3]
-
-    def balance_status(self, bucket=None):
-        """Return the overall balance status as a dictionary
-           with keys 'balance', 'liability', 'receivable' and
-           'spent_today'
-
-            Args:
-                TODO
-                bucket (dict, default=None): 
-
-            Returns:
-                dict: Balance status of account
-
-        """
-        result = self._get_current_balance(bucket)
-        d = {}
-        d["balance"] = result[0]
-        d["liability"] = result[1]
-        d["receivable"] = result[2]
-        d["spent_today"] = result[3]
-        return d
-
-=======
->>>>>>> 14d2b60b
     def get_overdraft_limit(self):
         """Return the overdraft limit of this account
         
