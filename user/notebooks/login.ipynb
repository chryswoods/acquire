{
 "cells": [
  {
   "cell_type": "code",
   "execution_count": null,
   "metadata": {},
   "outputs": [],
   "source": [
    "from Acquire.Client import User"
   ]
  },
  {
   "cell_type": "code",
   "execution_count": null,
   "metadata": {},
   "outputs": [],
   "source": [
<<<<<<< HEAD
    "user = User(\"gjones\")"
=======
    "username = input(\"Please enter your username: \")"
>>>>>>> 14d2b60b
   ]
  },
  {
   "cell_type": "code",
   "execution_count": null,
   "metadata": {},
   "outputs": [],
   "source": [
    "user = User(username=username, identity_url=\"fn.acquire-aaai.com\")"
   ]
  },
  {
   "cell_type": "code",
   "execution_count": null,
   "metadata": {},
   "outputs": [],
   "source": [
    "result = user.request_login()"
   ]
  },
  {
   "cell_type": "code",
   "execution_count": null,
   "metadata": {},
   "outputs": [],
   "source": [
    "from Acquire.Client import create_qrcode\n",
    "create_qrcode(result[\"login_url\"])"
   ]
  },
  {
   "cell_type": "code",
   "execution_count": null,
   "metadata": {},
   "outputs": [],
   "source": [
    "user.wait_for_login()"
   ]
  },
  {
   "cell_type": "code",
   "execution_count": null,
   "metadata": {},
   "outputs": [],
   "source": [
    "user.is_logged_in()"
   ]
  },
  {
   "cell_type": "code",
   "execution_count": null,
   "metadata": {},
   "outputs": [],
   "source": [
    "user.logout()"
   ]
  },
  {
   "cell_type": "code",
   "execution_count": null,
   "metadata": {},
   "outputs": [],
   "source": []
  },
  {
   "cell_type": "code",
   "execution_count": null,
   "metadata": {},
   "outputs": [],
   "source": []
  }
 ],
 "metadata": {
  "kernelspec": {
   "display_name": "Python 3",
   "language": "python",
   "name": "python3"
  },
  "language_info": {
   "codemirror_mode": {
    "name": "ipython",
    "version": 3
   },
   "file_extension": ".py",
   "mimetype": "text/x-python",
   "name": "python",
   "nbconvert_exporter": "python",
   "pygments_lexer": "ipython3",
   "version": "3.7.3"
  }
 },
 "nbformat": 4,
 "nbformat_minor": 2
}<|MERGE_RESOLUTION|>--- conflicted
+++ resolved
@@ -15,11 +15,7 @@
    "metadata": {},
    "outputs": [],
    "source": [
-<<<<<<< HEAD
-    "user = User(\"gjones\")"
-=======
     "username = input(\"Please enter your username: \")"
->>>>>>> 14d2b60b
    ]
   },
   {
