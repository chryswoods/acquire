
from Acquire.Service import get_this_service
from Acquire.ObjectStore import string_to_bytes


def run(args):
<<<<<<< HEAD
    """This function returns the status and service info
    
    Args:
        args: unused

       Returns:
         dict: containing information about the service
    
    """
    status = 0
    message = None
    service = None
=======
    """This function return the status and service info"""
>>>>>>> 14d2b60b

    try:
        challenge = args["challenge"]
        fingerprint = args["fingerprint"]
    except:
        challenge = None

    response = None

    if challenge:
        service = get_this_service(need_private_access=True)
        service.assert_unlocked()

        key = service.get_key(fingerprint)
        response = key.decrypt(string_to_bytes(challenge))
    else:
        service = get_this_service(need_private_access=False)

    return_value = {"service_info": service.to_data()}

    if response is not None:
        return_value["response"] = response

    return return_value<|MERGE_RESOLUTION|>--- conflicted
+++ resolved
@@ -4,22 +4,15 @@
 
 
 def run(args):
-<<<<<<< HEAD
-    """This function returns the status and service info
-    
+    """This function return the status and service info
+
     Args:
-        args: unused
+        args (dict): Dictionary containing challenge information
 
-       Returns:
-         dict: containing information about the service
+    Returns:
+        dict: containing information about the service
     
     """
-    status = 0
-    message = None
-    service = None
-=======
-    """This function return the status and service info"""
->>>>>>> 14d2b60b
 
     try:
         challenge = args["challenge"]
