
from Acquire.Service import get_this_service

from Acquire.Client import Credentials

from Acquire.Identity import UserAccount, LoginSession


def run(args):
    """This function is called by the user to log in and validate
<<<<<<< HEAD
       that a session is authorised to connect. Username,
       password, UID and OTP (one-time password) code are taken from a
       passed in dict
       
       Args:
        args (dict): contains identifying information about the user,
                     short_UID, username, password and OTP code
    
        Returns:
            dict: contains a URI and a UID for this login

       """

    status = 0
    message = None
    provisioning_uri = None
    assigned_device_uid = None

=======
       that a session is authorised to connect
    """
>>>>>>> 14d2b60b
    short_uid = args["short_uid"]
    packed_credentials = args["credentials"]

    try:
        user_uid = args["user_uid"]
    except:
        user_uid = None

    try:
        remember_device = args["remember_device"]

        if remember_device:
            remember_device = True
        else:
            remember_device = False
    except:
        remember_device = False

    # get the session referred to by the short_uid
    sessions = LoginSession.load(short_uid=short_uid, status="pending")

    if isinstance(sessions, LoginSession):
        # we have many sessions to test...
        sessions = [sessions]

    result = None
    login_session = None
    last_error = None
    credentials = None

    for session in sessions:
        try:
            if credentials is None:
                credentials = Credentials.from_data(
                                    data=packed_credentials,
                                    username=session.username(),
                                    short_uid=short_uid)
            else:
                credentials.assert_matching_username(session.username())

            result = UserAccount.login(credentials=credentials,
                                       user_uid=user_uid,
                                       remember_device=remember_device)
            login_session = session

            # success!
            break
        except Exception as e:
            last_error = e

    if result is None or login_session is None:
        # no valid logins
        raise last_error

    # we've successfully logged in
    login_session.set_approved(user_uid=result["user"].uid(),
                               device_uid=result["device_uid"])

    return_value = {}

    return_value["user_uid"] = login_session.user_uid()

    if remember_device:
        try:
            service = get_this_service(need_private_access=False)
            hostname = service.hostname()
            if hostname is None:
                hostname = "acquire"
            issuer = "%s@%s" % (service.service_type(), hostname)
            username = result["user"].name()
            device_uid = result["device_uid"]

            otp = result["otp"]
            provisioning_uri = otp.provisioning_uri(username=username,
                                                    issuer=issuer)

            return_value["provisioning_uri"] = provisioning_uri
            return_value["otpsecret"] = otp.secret()
            return_value["device_uid"] = device_uid
        except:
            pass

    return return_value<|MERGE_RESOLUTION|>--- conflicted
+++ resolved
@@ -8,29 +8,15 @@
 
 def run(args):
     """This function is called by the user to log in and validate
-<<<<<<< HEAD
-       that a session is authorised to connect. Username,
-       password, UID and OTP (one-time password) code are taken from a
-       passed in dict
-       
+       that a session is authorised to connect
+
        Args:
         args (dict): contains identifying information about the user,
                      short_UID, username, password and OTP code
     
         Returns:
             dict: contains a URI and a UID for this login
-
-       """
-
-    status = 0
-    message = None
-    provisioning_uri = None
-    assigned_device_uid = None
-
-=======
-       that a session is authorised to connect
     """
->>>>>>> 14d2b60b
     short_uid = args["short_uid"]
     packed_credentials = args["credentials"]
 
