

def identity_functions(function, args):
    """This function routes calls to sub-functions, thereby allowing
<<<<<<< HEAD
       a single identity function to stay hot for longer
       
        Args:
            function (str): for selection of function to call
            args: arguments to be passed to the selected function

        Returns:
            function: If valid function selected, function with args passed
            else None
    """
    
    if function == "request_login":
        from admin.request_login import run as _request_login
        return _request_login(args)
    elif function == "get_keys":
        from admin.get_keys import run as _get_keys
        return _get_keys(args)
    elif function == "get_status":
        from admin.get_status import run as _get_status
        return _get_status(args)
=======
       a single identity function to stay hot for longer"""
    if function == "get_session_info":
        from admin.get_session_info import run as _get_session_info
        return _get_session_info(args)
>>>>>>> 14d2b60b
    elif function == "login":
        from admin.login import run as _login
        return _login(args)
    elif function == "logout":
        from admin.logout import run as _logout
        return _logout(args)
    elif function == "register":
        from admin.register import run as _register
        return _register(args)
    elif function == "request_login":
        from admin.request_login import run as _request_login
        return _request_login(args)
    else:
        from admin.handler import MissingFunctionError
        raise MissingFunctionError()


if __name__ == "__main__":
    import fdk
    from admin.handler import create_async_handler
    fdk.handle(create_async_handler(identity_functions))<|MERGE_RESOLUTION|>--- conflicted
+++ resolved
@@ -2,33 +2,20 @@
 
 def identity_functions(function, args):
     """This function routes calls to sub-functions, thereby allowing
-<<<<<<< HEAD
        a single identity function to stay hot for longer
-       
-        Args:
+
+       Args:
             function (str): for selection of function to call
             args: arguments to be passed to the selected function
 
-        Returns:
+       Returns:
             function: If valid function selected, function with args passed
             else None
-    """
     
-    if function == "request_login":
-        from admin.request_login import run as _request_login
-        return _request_login(args)
-    elif function == "get_keys":
-        from admin.get_keys import run as _get_keys
-        return _get_keys(args)
-    elif function == "get_status":
-        from admin.get_status import run as _get_status
-        return _get_status(args)
-=======
-       a single identity function to stay hot for longer"""
+       """
     if function == "get_session_info":
         from admin.get_session_info import run as _get_session_info
         return _get_session_info(args)
->>>>>>> 14d2b60b
     elif function == "login":
         from admin.login import run as _login
         return _login(args)
